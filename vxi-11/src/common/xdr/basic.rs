//! Basic types for XDR, see [RFC4506](https://datatracker.ietf.org/doc/html/rfc4506).
//! 
//! Provides the following types:
//! 
//! | XDR Type         | Rust type |
//! |------------------|-----------|
//! | void/null        | ()        |
//! | integer          | i32       |
//! | unsigned integer | u32       |
//! | Boolean          | bool      |
//! | hyper            | i64       |
//! | unsigned hyper   | u64       |
//! | float            | f32       |
//! | double           | f64       |
//! | opaque[n]        | [u8; N]   |
//! | opaque<>         | Vec<u8>   |
//! | string<>         | String    |
//! | T ident[n]       | [T; N]    |
//! | T ident<n>       | Vec<T>    |
//! 
//! Enums and structures are implemented by deriving XdrEncode and XdrDecode.
//! 

use std::io::{Read, Result, Write};
use byteorder::{NetworkEndian, ReadBytesExt, WriteBytesExt};




macro_rules! read_padding {
    ($reader:expr, $len:expr) => {
        let pad = (4 - ($len & 3)) & 3;
        for _ in 0..pad {
            let _ = $reader.read_u8()?;
        }
    };
}

macro_rules! write_padding {
    ($writer:expr, $len:expr) => {
        let pad = (4 - ($len & 3)) & 3;
        for _ in 0..pad {
            $writer.write_u8(0)?;
        }
    };
}



pub trait XdrDecode {
    fn read_xdr<RD>(&mut self, reader: &mut RD) -> Result<()> where RD: Read;
}

pub trait XdrEncode {
    fn write_xdr<WR>(&self, writer: &mut WR) -> Result<()> where WR: Write;

}

impl XdrDecode for () {
    fn read_xdr<RD>(&mut self, reader: &mut RD) -> Result<()> where RD: Read {
        Ok(())
    }
}

impl XdrEncode for () {
    fn write_xdr<WR>(&self, writer: &mut WR) -> Result<()> where WR: Write {
        Ok(())
    }
}

// 4.1.  Integer
impl XdrDecode for i32 {
    fn read_xdr<RD>(&mut self, reader: &mut RD) -> Result<()> where RD: Read {
        *self = reader.read_i32::<NetworkEndian>()?;
        Ok(())
    }
}

impl XdrEncode for i32 {
    fn write_xdr<WR>(&self, writer: &mut WR) -> Result<()> where WR: Write {
        writer.write_i32::<NetworkEndian>(*self)
    }
}

impl XdrDecode for i16 {
    fn read_xdr<RD>(&mut self, reader: &mut RD) -> Result<()> where RD: Read {
        *self = reader.read_i32::<NetworkEndian>()? as Self;
        Ok(())
    }
}

impl XdrEncode for i16 {
    fn write_xdr<WR>(&self, writer: &mut WR) -> Result<()> where WR: Write {
        writer.write_i32::<NetworkEndian>(*self as i32)
    }
}

impl XdrDecode for i8 {
    fn read_xdr<RD>(&mut self, reader: &mut RD) -> Result<()> where RD: Read {
        *self = reader.read_i32::<NetworkEndian>()? as Self;
        Ok(())
    }
}

impl XdrEncode for i8 {
    fn write_xdr<WR>(&self, writer: &mut WR) -> Result<()> where WR: Write {
        writer.write_i32::<NetworkEndian>(*self as i32)
    }
}

#[cfg(test)]
mod test_xdr_integer {
    use std::io::Cursor;

    use super::{XdrDecode, XdrEncode};


    #[test]
    fn decode() {
        let mut cursor = Cursor::new(b"\xff\xff\xff\xfe");
        let mut i: i32 = 0;
        i.read_xdr(&mut cursor).unwrap();

        assert_eq!(i, -2)
    }

    #[test]
    fn encode() {
        let mut cursor = Cursor::new(Vec::new());
        let i: i32 = -2;
        i.write_xdr(&mut cursor).unwrap();
        
        assert_eq!(cursor.get_ref()[..], b"\xff\xff\xff\xfe"[..])

    }
}

// 4.2 Unsigned Integer
impl XdrDecode for u32 {
    fn read_xdr<RD>(&mut self, reader: &mut RD) -> Result<()> where RD: Read {
        *self = reader.read_u32::<NetworkEndian>()?;
        Ok(())
    }
}

impl XdrEncode for u32 {
    fn write_xdr<WR>(&self, writer: &mut WR) -> Result<()> where WR: Write {
        writer.write_u32::<NetworkEndian>(*self)
    }
}

impl XdrDecode for u16 {
    fn read_xdr<RD>(&mut self, reader: &mut RD) -> Result<()> where RD: Read {
        *self = reader.read_u32::<NetworkEndian>()? as Self;
        Ok(())
    }
}

impl XdrEncode for u16 {
    fn write_xdr<WR>(&self, writer: &mut WR) -> Result<()> where WR: Write {
        writer.write_u32::<NetworkEndian>(*self as u32)
    }
}

impl XdrDecode for u8 {
    fn read_xdr<RD>(&mut self, reader: &mut RD) -> Result<()> where RD: Read {
        *self = reader.read_u32::<NetworkEndian>()? as Self;
        Ok(())
    }
}

impl XdrEncode for u8 {
    fn write_xdr<WR>(&self, writer: &mut WR) -> Result<()> where WR: Write {
        writer.write_u32::<NetworkEndian>(*self as u32)
    }
}

#[cfg(test)]
mod test_xdr_unsigned {
    use std::io::Cursor;

    use super::{XdrDecode, XdrEncode};


    #[test]
    fn decode() {
        let mut cursor = Cursor::new(b"\x00\x00\x00\x01");
        let mut i: u32 = 0;
        i.read_xdr(&mut cursor).unwrap();

        assert_eq!(i, 1)
    }

    #[test]
    fn encode() {
        let mut cursor = Cursor::new(Vec::new());
        let i: u32 = 1;
        i.write_xdr(&mut cursor).unwrap();
        
        assert_eq!(cursor.get_ref()[..], b"\x00\x00\x00\x01"[..])

    }
}

// 4.3 Enumerations
// Manually implemented where needed

// 4.4 Booleans
impl XdrDecode for bool {
    fn read_xdr<RD>(&mut self, reader: &mut RD) -> Result<()> where RD: Read {
        let x = reader.read_i32::<NetworkEndian>()?;
        if x == 0 {
            *self = false;
        } else {
            *self = true;
        }
        Ok(())
    }
}

impl XdrEncode for bool {
    fn write_xdr<WR>(&self, writer: &mut WR) -> Result<()> where WR: Write {
        if *self {
            writer.write_i32::<NetworkEndian>(1)
        } else {
            writer.write_i32::<NetworkEndian>(0)
        }
    }
}

#[cfg(test)]
mod test_xdr_boolean {
    use std::io::Cursor;

    use super::{XdrDecode, XdrEncode};


    #[test]
    fn decode() {
        let mut cursor = Cursor::new(b"\x00\x00\x00\x01");
        let mut i: bool = false;
        i.read_xdr(&mut cursor).unwrap();

        assert_eq!(i, true)
    }

    #[test]
    fn encode() {
        let mut cursor = Cursor::new(Vec::new());
        let i: bool = true;
        i.write_xdr(&mut cursor).unwrap();
        
        assert_eq!(cursor.get_ref()[..], b"\x00\x00\x00\x01"[..])

    }
}

// 4.5 Hyper Integer and Unsigned Hyper Integer
impl XdrDecode for u64 {
    fn read_xdr<RD>(&mut self, reader: &mut RD) -> Result<()> where RD: Read {
        *self = reader.read_u64::<NetworkEndian>()?;
        Ok(())
    }
}

impl XdrEncode for u64 {
    fn write_xdr<WR>(&self, writer: &mut WR) -> Result<()> where WR: Write {
        writer.write_u64::<NetworkEndian>(*self)
    }
}

impl XdrDecode for i64 {
    fn read_xdr<RD>(&mut self, reader: &mut RD) -> Result<()> where RD: Read {
        *self = reader.read_i64::<NetworkEndian>()?;
        Ok(())
    }
}

impl XdrEncode for i64 {
    fn write_xdr<WR>(&self, writer: &mut WR) -> Result<()> where WR: Write {
        writer.write_i64::<NetworkEndian>(*self)
    }
}

#[cfg(test)]
mod test_xdr_hyper {
    use std::io::Cursor;

    use super::{XdrDecode, XdrEncode};


    #[test]
    fn decode() {
        let mut cursor = Cursor::new(b"\x00\x00\x00\x00\x00\x00\x00\x01");
        let mut i: u64 = 0;
        i.read_xdr(&mut cursor).unwrap();

        assert_eq!(i, 1)
    }

    #[test]
    fn encode() {
        let mut cursor = Cursor::new(Vec::new());
        let i: u64 = 1;
        i.write_xdr(&mut cursor).unwrap();
        
        assert_eq!(cursor.get_ref()[..], b"\x00\x00\x00\x00\x00\x00\x00\x01"[..])

    }
}

// 4.6 Floating-Point
impl XdrDecode for f32 {
    fn read_xdr<RD>(&mut self, reader: &mut RD) -> Result<()> where RD: Read {
        *self = reader.read_f32::<NetworkEndian>()?;
        Ok(())
    }
}

impl XdrEncode for f32 {
    fn write_xdr<WR>(&self, writer: &mut WR) -> Result<()> where WR: Write {
        writer.write_f32::<NetworkEndian>(*self)
    }
}

#[cfg(test)]
mod test_xdr_float {
    use std::io::Cursor;

    use super::{XdrDecode, XdrEncode};


    #[test]
    fn decode() {
        let mut cursor = Cursor::new(b"\x40\x49\x0e\x56");
        let mut i: f32 = 0.0;
        i.read_xdr(&mut cursor).unwrap();

        assert_eq!(i, 3.1415)
    }

    #[test]
    fn encode() {
        let mut cursor = Cursor::new(Vec::new());
        let i: f32 = 3.1415;
        i.write_xdr(&mut cursor).unwrap();
        
        assert_eq!(cursor.get_ref()[..], b"\x40\x49\x0e\x56"[..])

    }
}


// 4.7 Double-Precision Floating-Point
impl XdrDecode for f64 {
    fn read_xdr<RD>(&mut self, reader: &mut RD) -> Result<()> where RD: Read {
        *self = reader.read_f64::<NetworkEndian>()?;
        Ok(())
    }
}

impl XdrEncode for f64 {
    fn write_xdr<WR>(&self, writer: &mut WR) -> Result<()> where WR: Write {
        writer.write_f64::<NetworkEndian>(*self)
    }
}

#[cfg(test)]
mod test_xdr_double {
    use std::io::Cursor;

    use super::{XdrDecode, XdrEncode};


    #[test]
    fn decode() {
        let mut cursor = Cursor::new(b"\x40\x09\x21\xca\xc0\x83\x12\x6f");
        let mut i: f64 = 0.0;
        i.read_xdr(&mut cursor).unwrap();

        assert_eq!(i, 3.1415)
    }

    #[test]
    fn encode() {
        let mut cursor = Cursor::new(Vec::new());
        let i: f64 = 3.1415;
        i.write_xdr(&mut cursor).unwrap();
        
        assert_eq!(cursor.get_ref()[..], b"\x40\x09\x21\xca\xc0\x83\x12\x6f"[..])

    }
}

// 4.8 Quadruple-Precision Floating-Point
// Nobody uses this

// 4.9 Fixed-Length Opaque Data
// impl<const N: usize> XdrDecode for [u8; N] {
//     fn read_xdr<RD>(&mut self, reader: &mut RD) -> Result<()> where RD: Read {
//         reader.read_exact(self)?;
//         read_padding!(reader, N);
//         Ok(())
//     }
// }

// impl<const N: usize> XdrEncode for [u8; N] {
//     fn write_xdr<WR>(&self, writer: &mut WR) -> Result<()> where WR: Write {
//         writer.write_all(self)?;
//         write_padding!(writer, N);
//         Ok(())
//     }
// }

#[cfg(test)]
mod test_xdr_opaque {
    use std::io::Cursor;

    use super::{XdrDecode, XdrEncode};


    #[test]
    fn decode() {
        let mut cursor = Cursor::new(b"\x01\x02\x00\x00");
        let mut i = [0u8; 2];
        i.read_xdr(&mut cursor).unwrap();

        assert_eq!(i, [1u8, 2u8]);

        let mut cursor = Cursor::new(b"\x01\x02\x03\x04");
        let mut i = [0u8; 4];
        i.read_xdr(&mut cursor).unwrap();

        assert_eq!(i, [1u8, 2u8, 3u8, 4u8])
    }

    #[test]
    fn encode() {
        let mut cursor = Cursor::new(Vec::new());
        let i = [1u8, 2u8];
        i.write_xdr(&mut cursor).unwrap();
        
        assert_eq!(cursor.get_ref()[..], b"\x01\x02\x00\x00"[..]);

        let mut cursor = Cursor::new(Vec::new());
        let i = [1u8, 2u8, 3u8, 4u8];
        i.write_xdr(&mut cursor).unwrap();
        
        assert_eq!(cursor.get_ref()[..], b"\x01\x02\x03\x04"[..])

    }
}



// 4.10 Variable-Length Opaque Data
<<<<<<< HEAD
// impl XdrDecode for Vec<u8> {
//     fn read_xdr<RD>(&mut self, reader: &mut RD) -> Result<()> where RD: Read {
//         let len = reader.read_u32::<NetworkEndian>()? as usize;
//         *self = vec![0; len];
//         reader.read_exact(self)?;
//         read_padding!(reader, len);
//         Ok(())
//     }
// }

// impl XdrEncode for Vec<u8> {
//     fn write_xdr<WR>(&self, writer: &mut WR) -> Result<()> where WR: Write {
//         writer.write_u32::<NetworkEndian>(self.len() as u32)?;
//         writer.write_all(self)?;
//         write_padding!(writer, self.len());
//         Ok(())
//     }
// }
=======
impl XdrDecode for Vec<u8> {
    fn read_xdr<RD>(&mut self, reader: &mut RD) -> Result<()> where RD: Read {
        let len = reader.read_u32::<NetworkEndian>()? as usize;
        self.clear();
        reader.take(len).read_to_end(self)?;
        read_padding!(reader, len);
        Ok(())
    }
}

impl XdrEncode for Vec<u8> {
    fn write_xdr<WR>(&self, writer: &mut WR) -> Result<()> where WR: Write {
        writer.write_u32::<NetworkEndian>(self.len() as u32)?;
        writer.write_all(self)?;
        write_padding!(writer, self.len());
        Ok(())
    }
}
>>>>>>> ee2346d3

#[cfg(test)]
mod test_xdr_variable_opaque {
    use std::io::Cursor;

    use super::{XdrDecode, XdrEncode};


    #[test]
    fn decode() {
        let mut cursor = Cursor::new(b"\x00\x00\x00\x02\x01\x02\x00\x00");
        let mut i: Vec<u8> = Vec::new();
        i.read_xdr(&mut cursor).unwrap();

        assert_eq!(i, vec![1u8, 2u8]);

        let mut cursor = Cursor::new(b"\x00\x00\x00\x04\x01\x02\x03\x04");
        let mut i: Vec<u8> = Vec::new();
        i.read_xdr(&mut cursor).unwrap();

        assert_eq!(i, [1u8, 2u8, 3u8, 4u8])
    }

    #[test]
    fn encode() {
        let mut cursor = Cursor::new(Vec::new());
        let i = vec![1u8, 2u8];
        i.write_xdr(&mut cursor).unwrap();
        
        assert_eq!(cursor.get_ref()[..], b"\x00\x00\x00\x02\x01\x02\x00\x00"[..]);

        let mut cursor = Cursor::new(Vec::new());
        let i = vec![1u8, 2u8, 3u8, 4u8];
        i.write_xdr(&mut cursor).unwrap();
        
        assert_eq!(cursor.get_ref()[..], b"\x00\x00\x00\x04\x01\x02\x03\x04"[..])

    }
}

// 4.11  String
impl XdrDecode for String {
    fn read_xdr<RD>(&mut self, reader: &mut RD) -> Result<()> where RD: Read {
        let len = reader.read_u32::<NetworkEndian>()? as u64;
        let mut s = reader.take(len);
        s.read_to_string(self)?;
        read_padding!(reader, len);
        Ok(())
    }
}

impl XdrEncode for String {
    fn write_xdr<WR>(&self, writer: &mut WR) -> Result<()> where WR: Write {
        let bytes = self.as_bytes();
        writer.write_u32::<NetworkEndian>(bytes.len() as u32)?;
        writer.write_all(bytes)?;
        write_padding!(writer, self.len());
        Ok(())
    }
}

#[cfg(test)]
mod test_xdr_string {
    use std::io::Cursor;

    use super::{XdrDecode, XdrEncode};


    #[test]
    fn decode() {
        let mut cursor = Cursor::new(b"\x00\x00\x00\x02ab\x00\x00");
        let mut i = String::new();
        i.read_xdr(&mut cursor).unwrap();

        assert_eq!(i, "ab");

        let mut cursor = Cursor::new(b"\x00\x00\x00\x04abcd");
        let mut i = String::new();
        i.read_xdr(&mut cursor).unwrap();

        assert_eq!(i, "abcd");
    }

    #[test]
    fn encode() {
        let mut cursor = Cursor::new(Vec::new());
        let i = "ab".to_string();
        i.write_xdr(&mut cursor).unwrap();
        
        assert_eq!(cursor.get_ref()[..], b"\x00\x00\x00\x02ab\x00\x00"[..]);

        let mut cursor = Cursor::new(Vec::new());
        let i = "abcd".to_string();
        i.write_xdr(&mut cursor).unwrap();
        
        assert_eq!(cursor.get_ref()[..], b"\x00\x00\x00\x04abcd"[..])

    }
}

// 4.12 Fixed-Length Array
impl<T: XdrDecode, const N: usize> XdrDecode for [T; N] {
    fn read_xdr<RD>(&mut self, reader: &mut RD) -> Result<()> where RD: Read {
        for x in self {
            x.read_xdr(reader)?;
        }
        Ok(())
    }
}

impl<T: XdrEncode, const N: usize> XdrEncode for [T; N] {
    fn write_xdr<WR>(&self, writer: &mut WR) -> Result<()> where WR: Write {
        for x in self {
            x.write_xdr(writer)?;
        }
        Ok(())
    }
}

// 4.13 Variable-Length Array
impl<T: XdrDecode + Default> XdrDecode for Vec<T> {
    fn read_xdr<RD>(&mut self, reader: &mut RD) -> Result<()> where RD: Read {
        let len = reader.read_u32::<NetworkEndian>()? as usize;
        self.clear();
        for _ in 0..len {
            let mut x: T = Default::default();
            x.read_xdr(reader)?;
            self.push(x);
        }
        Ok(())
    }
}

impl<T: XdrEncode> XdrEncode for Vec<T> {
    fn write_xdr<WR>(&self, writer: &mut WR) -> Result<()> where WR: Write {
        writer.write_u32::<NetworkEndian>(self.len() as u32)?;
        for x in self {
            x.write_xdr(writer)?;
        }
        Ok(())
    }
}


// 4.19 Optional data
impl<T: XdrDecode + Default> XdrDecode for Option<T> {
    fn read_xdr<RD>(&mut self, reader: &mut RD) -> Result<()> where RD: Read {
        let mut x: bool = false;
        x.read_xdr(reader)?;
        *self = if x {
            let mut t: T = Default::default();
            t.read_xdr(reader)?;
            Some(t)
        } else {
            None
        };
        Ok(())
    }
}

impl<T: XdrEncode> XdrEncode for Option<T> {
    fn write_xdr<WR>(&self, writer: &mut WR) -> Result<()> where WR: Write {
        self.is_some().write_xdr(writer)?;
        if let Some(t) = self {
            t.write_xdr(writer)?;
        };
        Ok(())
    }
}<|MERGE_RESOLUTION|>--- conflicted
+++ resolved
@@ -454,7 +454,6 @@
 
 
 // 4.10 Variable-Length Opaque Data
-<<<<<<< HEAD
 // impl XdrDecode for Vec<u8> {
 //     fn read_xdr<RD>(&mut self, reader: &mut RD) -> Result<()> where RD: Read {
 //         let len = reader.read_u32::<NetworkEndian>()? as usize;
@@ -473,26 +472,6 @@
 //         Ok(())
 //     }
 // }
-=======
-impl XdrDecode for Vec<u8> {
-    fn read_xdr<RD>(&mut self, reader: &mut RD) -> Result<()> where RD: Read {
-        let len = reader.read_u32::<NetworkEndian>()? as usize;
-        self.clear();
-        reader.take(len).read_to_end(self)?;
-        read_padding!(reader, len);
-        Ok(())
-    }
-}
-
-impl XdrEncode for Vec<u8> {
-    fn write_xdr<WR>(&self, writer: &mut WR) -> Result<()> where WR: Write {
-        writer.write_u32::<NetworkEndian>(self.len() as u32)?;
-        writer.write_all(self)?;
-        write_padding!(writer, self.len());
-        Ok(())
-    }
-}
->>>>>>> ee2346d3
 
 #[cfg(test)]
 mod test_xdr_variable_opaque {
