[workspace]
<<<<<<< HEAD
members = ["device", "hislip", "raw", "telnet", "vxi11", "http"]
=======
members = ["device", "hislip", "raw", "telnet", "vxi11"]
>>>>>>> 2da185fd

[workspace.package]
version = "0.1.0"
authors = ["Gustav Palmqvist <gustavp@gpa-robotics.com>"]
repository = "https://github.com/Atmelfan/lxi-rs"
edition = "2021"

[workspace.dependencies]
# Common dependencies
async-std = { version = "1.11", features = ["attributes"] }
async-listen = "0.2.1"
futures = { version = "0.3" }
log = { version = "0.4.17" }
byteorder = { version = "1.4" }
async-rustls = { version = "0.2" }

# Dev dependencies
femme = "2.2"
clap = { version = "4.0", features = ["derive"] }

# Documentation
document-features = "0.2.6"

[patch.crates-io]
quick-xml = { git = 'https://github.com/tafia/quick-xml.git', commit = "9f8ec4429e0325577f86e6e3b23a608ac931edf1" }<|MERGE_RESOLUTION|>--- conflicted
+++ resolved
@@ -1,9 +1,5 @@
 [workspace]
-<<<<<<< HEAD
 members = ["device", "hislip", "raw", "telnet", "vxi11", "http"]
-=======
-members = ["device", "hislip", "raw", "telnet", "vxi11"]
->>>>>>> 2da185fd
 
 [workspace.package]
 version = "0.1.0"
