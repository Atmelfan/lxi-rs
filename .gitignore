/target
Cargo.lock


# Python and pytest
__pycache__/
.pytest_cache/

# Coverage
lcov.info

<<<<<<< HEAD
#
/.certificates/*
.vscode/launch.json
=======
# Certificates
/.certificates
>>>>>>> 2da185fd
<|MERGE_RESOLUTION|>--- conflicted
+++ resolved
@@ -9,11 +9,6 @@
 # Coverage
 lcov.info
 
-<<<<<<< HEAD
 #
-/.certificates/*
-.vscode/launch.json
-=======
-# Certificates
 /.certificates
->>>>>>> 2da185fd
+.vscode/launch.json